--- conflicted
+++ resolved
@@ -170,24 +170,16 @@
         try:
             host = theforeman.create_host(data=data)
         except ForemanError as e:
-<<<<<<< HEAD
             module.fail_json(msg='Could not create host: ' + e.message)
-=======
-            module.fail_json(msg='Could not create host: ' + e.message + '. Request: ' + str(e.request) + '. Status code: ' + str(e.status_code))
->>>>>>> a9999b76
 
         changed = True
 
     if state == 'absent':
         try:
             theforeman.delete_host(data=host)
-        except ForemanError as e:
-<<<<<<< HEAD
+            return True
+        except ForemanError as e:
             module.fail_json(msg='Could not delete host: ' + e.message)
-=======
-            module.fail_json(msg='Could not delete host: ' + e.message + '. Request: ' + str(e.request) + '. Status code: ' + str(e.status_code))
->>>>>>> a9999b76
-        return True
 
     try:
         host_power_state = theforeman.get_host_power(host_id=host.get('name')).get('power')
